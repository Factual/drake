--- conflicted
+++ resolved
@@ -26,9 +26,6 @@
 
 (def VERSION "0.1.3")
 
-(defn set-jobs-semaphore [jobs-num]
-  (def ^:dynamic *jobs-semaphore*  (new Semaphore jobs-num)))
-    
 ;; TODO(artem)
 ;; Optimize for repeated BASE prefixes (we can't just show it
 ;; without base, since it can be ambiguous)
@@ -567,14 +564,9 @@
    Returns a tuple of vectors."
   [args]
   (let [non-flag-long #{"--workflow" "--branch" "--merge-branch"
-<<<<<<< HEAD
-                        "--logfile" "--vars" "--base" "--jobs"}
-        non-flag-short #{\w \b \l \v}]
-=======
                         "--logfile" "--vars" "--base"
-                        "--aws-credentials" "--step-delay"}
+                        "--aws-credentials" "--step-delay" "--jobs"}
         non-flag-short #{\w \b \l \v \s}]
->>>>>>> 79c049b7
     (loop [i 0]
       (if (>= i (count args))
         [args []]
