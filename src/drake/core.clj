--- conflicted
+++ resolved
@@ -177,15 +177,11 @@
   [step forced triggered match-type fail-on-empty]
   (trace "should-build? fail-on-empty: " fail-on-empty)
   (let [{:keys [inputs outputs opts]} (branch-adjust-step step false)
-<<<<<<< HEAD
-        empty-inputs (filter #(not (fs di/data-in? %)) inputs)
-=======
         empty-input-dir-valid? (:empty-input-dir-valid *options*)
         empty-input? (if empty-input-dir-valid? 
-                       #(not (fs exists? %))
-                       #(not (fs data-in? %)))
+                       #(not (fs di/exists? %))
+                       #(not (fs di/data-in? %)))
         empty-inputs (filter empty-input? inputs)
->>>>>>> 0e6731b0
         no-outputs (empty? outputs)]
     (trace "should-build? forced:" forced)
     (trace "should-build? match-type:" match-type)
@@ -220,15 +216,10 @@
        ;; input-files can be empty if the only input is an empty dir
        ;; and the empty-input-dir-valid is set
        (let [input-files (mapv newest-in inputs)
-<<<<<<< HEAD
-             newest-input (apply max (map :mod-time input-files))
-             output-files (mapv oldest-in (filter #(fs di/data-in? %) outputs))]
-=======
              newest-input (if (or (nil? input-files) (empty? input-files)) 
                             0
                             (apply max (map :mod-time (remove nil? input-files)))) 
-             output-files (mapv oldest-in (filter #(fs data-in? %) outputs))]
->>>>>>> 0e6731b0
+             output-files (mapv oldest-in (filter #(fs di/data-in? %) outputs))]
          (let [oldest-output (apply min (map :mod-time output-files))]
            (debug (format "Timestamp checking, inputs: %s, outputs: %s"
                           input-files output-files))
@@ -929,7 +920,8 @@
                      "Turn on even more verbose debugging output.")
                    (no-arg version
                      "Show version information.")
-<<<<<<< HEAD
+                   (no-arg empty-input-dir-valid
+                     "Make it so empty input directories are valid input files")                     
                    (with-arg tmpdir
                        "Specifies the temporary directory for Drake files (by default, .drake/ in the same directory the main workflow file is located)."
                        :type :str
@@ -938,10 +930,6 @@
                        "Specifies a regex to split up the --vars argument (by default, a regex that splits on commas except commas within double quotes)."
                        :type :str
                        :user-name "regex"))
-=======
-                   (no-arg empty-input-dir-valid
-                     "Make it so empty input directories are valid input files"))
->>>>>>> 0e6731b0
                   (catch IllegalArgumentException e
                     (println
                       (str "\nUnrecognized option: "
