--- conflicted
+++ resolved
@@ -1,33 +1,4 @@
 #!/bin/bash
-<<<<<<< HEAD
-# Runs Drake without Nailgun (needs an uberjar)
-
-# This needs to be defined before we call HTTP_CLIENT below
-if [ "$HTTP_CLIENT" = "" ]; then
-    if type -p curl >/dev/null 2>&1; then
-        if [ "$https_proxy" != "" ]; then
-            CURL_PROXY="-x $https_proxy"
-        fi
-        HTTP_CLIENT="curl $CURL_PROXY -f -L -o"
-    else
-        HTTP_CLIENT="wget -O"
-    fi
-fi
-
-DRAKE_VERSION=v0.1.7
-
-DRAKE_SCRIPT_URL=https://raw.githubusercontent.com/Factual/drake/master/bin/drake
-DRAKE_URL=https://github.com/Factual/drake/releases/download/$DRAKE_VERSION/drake.jar
-
-DRAKE_TMP_SCRIPT=/tmp/drake_script.sh.tmp
-
-if [ "$1" = "version" ]; then
-  echo "Drake now is on version: $DRAKE_VERSION"
-  exit 0
-fi
-
-if [ "$1" = "upgrade" ]; then
-=======
 
 # Ensure this file is executable via `chmod a+x drake`, then place it
 # somewhere on your $PATH, like ~/bin. Drake will be
@@ -54,7 +25,6 @@
 DRAKE_TMP_SCRIPT=/tmp/drake_script.sh.tmp
 
 if [ "$1" = "--upgrade" ]; then
->>>>>>> e3ab70b9
   echo "Downloading latest drake script..."
   $HTTP_CLIENT $DRAKE_TMP_SCRIPT $DRAKE_SCRIPT_URL
   if [ -L $0 ]; then
@@ -69,8 +39,6 @@
   exit 0
 fi
 
-<<<<<<< HEAD
-=======
 # Tries to include local hadoop library on classpath for HDFS support.
 # If Hadoop client is not installed locally, defaults to built-in hadoop version.
 # If you don't need HDFS support with your Drake workflows, none of this matters.
@@ -90,7 +58,6 @@
   exit 0
 fi
 
->>>>>>> e3ab70b9
 function build_jar {
   echo "Using DRAKE_HOME: $DRAKE_HOME"
   DRAKE_JAR=$DRAKE_HOME/target/drake.jar
@@ -106,10 +73,6 @@
 }
 
 if [ -z ${DRAKE_HOME:+x} ]; then
-<<<<<<< HEAD
-  echo "Detecting DRAKE_HOME......"
-=======
->>>>>>> e3ab70b9
   DRAKE_SCRIPT_PATH=$0
   if [ -L $DRAKE_SCRIPT_PATH ]; then
     DRAKE_SCRIPT_PATH=`readlink $0`
@@ -138,31 +101,6 @@
   fi
 fi
 
-<<<<<<< HEAD
-
-## Try to include local hadoop library to classpath for HDFS support
-## If hadoop client is not installed locally, it defaults to build-in hadoop version
-## It doesn't matter if you do not need HDFS support
-if [ -z ${HADOOP_CLASSPATH:+x} ]; then
-  if [[ `which hadoop` ]]; then
-    HADOOP_CLASSPATH=`hadoop classpath 2>/dev/null`
-    HADOOP_VERSION=`hadoop version | head -1`
-    echo ""
-    echo "Found $HADOOP_VERSION"
-    echo ""
-  else
-    echo ""
-    echo "Warning: hadoop client not found. HDFS related feature will not work correctly. Ignore this message if you don't need HDFS support."
-    echo ""
-  fi
-fi
-
-echo ""
-echo "Start working on Drakefile......"
-echo ""
-
-if [[ `which drip` ]]; then
-=======
 if [ "$1" = "--version" ]; then
   echo "Drake now is on version: $DRAKE_VERSION"
   exit 0
@@ -171,7 +109,6 @@
 
 if [[ `which drip` ]]; then
   echo "Using drip to start up JVM..."
->>>>>>> e3ab70b9
   drip -cp $HADOOP_CLASSPATH:$DRAKE_JAR drake.core "$@"
 else
   java -cp $HADOOP_CLASSPATH:$DRAKE_JAR drake.core "$@"
